# Copyright (c) 2022, Frappe Technologies Pvt. Ltd. and contributors
# For license information, please see license.txt


<<<<<<< HEAD
import os
from contextlib import suppress
from functools import cached_property, lru_cache
=======
from functools import cached_property
>>>>>>> 336f69ad

import frappe
import ibis
from frappe.model.document import Document
from frappe.utils.caching import redis_cache, site_cache

from insights import notify
from insights.api.telemetry import track
from insights.insights.doctype.insights_query.insights_query import InsightsQuery
from insights.insights.doctype.insights_team.insights_team import (
    check_table_permission,
    get_permission_filter,
)

from .sources.base_database import BaseDatabase, DatabaseConnectionError
from .sources.frappe_db import FrappeDB, SiteDB, is_frappe_db
from .sources.mariadb import MariaDB
from .sources.postgresql import PostgresDatabase
from .sources.query_store import QueryStore
from .sources.sqlite import SQLiteDB


class InsightsDataSourceDocument:
    def before_insert(self):
        if self.is_site_db and frappe.db.exists("Insights Data Source", {"is_site_db": 1}):
            frappe.throw("Only one site database can be configured")

    def before_save(self: "InsightsDataSource"):
        self.status = "Active" if self.test_connection() else "Inactive"

    def on_trash(self):
        if self.is_site_db:
            frappe.throw("Cannot delete the site database. It is needed for Insights.")
        if self.name == "Query Store":
            frappe.throw("Cannot delete the Query Store. It is needed for Insights.")

        linked_doctypes = ["Insights Table"]
        for doctype in linked_doctypes:
            for name in frappe.db.get_all(doctype, {"data_source": self.name}, pluck="name"):
                frappe.delete_doc(doctype, name)

        track("delete_data_source")

    def validate(self):
        if self.is_site_db or self.name == "Query Store":
            return
        if self.database_type == "SQLite":
            self.validate_sqlite_fields()
        else:
            self.validate_remote_db_fields()

    def validate_sqlite_fields(self):
        mandatory = ("database_name",)
        for field in mandatory:
            if not self.get(field):
                frappe.throw(f"{field} is mandatory for SQLite")

    def validate_remote_db_fields(self):
        if self.connection_string:
            return
        mandatory = ("host", "port", "username", "password", "database_name")
        for field in mandatory:
            if not self.get(field):
                frappe.throw(f"{field} is mandatory for Database")


class InsightsDataSourceClient:
    @frappe.whitelist()
    @redis_cache(ttl=60 * 60 * 24)
    def get_tables(self):
        return frappe.get_list(
            "Insights Table",
            filters={
                "data_source": self.name,
                **get_permission_filter("Insights Table"),
            },
            fields=[
                "name",
                "table",
                "label",
                "hidden",
                "is_query_based",
                "data_source",
            ],
            order_by="hidden asc, label asc",
        )

    @frappe.whitelist()
    def get_queries(self):
        return frappe.get_list(
            "Insights Query",
            filters={
                "data_source": self.name,
                **get_permission_filter("Insights Query"),
            },
            fields=[
                "name",
                "title",
                "data_source",
            ],
        )

    @frappe.whitelist()
    def get_schema(self):
        return get_data_source_schema(self.name)

    @frappe.whitelist()
    def enqueue_sync_tables(self):
        from frappe.utils.scheduler import is_scheduler_inactive

        if is_scheduler_inactive():
            notify(
                **{
                    "title": "Error",
                    "message": "Scheduler is inactive",
                    "type": "error",
                }
            )

        frappe.enqueue_doc(
            doctype=self.doctype,
            name=self.name,
            method="sync_tables",
            job_name="sync_data_source",
            queue="long",
            timeout=3600,
            now=True,
        )

    @frappe.whitelist()
    def update_table_link(self, data):
        data = frappe._dict(data)
        data_source = self.name
        primary_table = data.primary_table
        foreign_table = data.foreign_table
        primary_column = data.primary_column
        foreign_column = data.foreign_column
        cardinality = data.cardinality

        check_table_permission(data_source, primary_table)
        doc = frappe.get_doc(
            "Insights Table",
            {
                "data_source": data_source,
                "table": primary_table,
            },
        )

        link = {
            "primary_key": primary_column,
            "foreign_key": foreign_column,
            "foreign_table": foreign_table,
        }
        existing_link = doc.get("table_links", link)
        if not existing_link:
            link["cardinality"] = cardinality
            doc.append("table_links", link)
            doc.save()
        elif existing_link[0].cardinality != cardinality:
            existing_link[0].cardinality = cardinality
            doc.save()

    @frappe.whitelist()
    def delete_table_link(self, data):
        data = frappe._dict(data)
        data_source = self.name

        primary_table = data.primary_table
        foreign_table = data.foreign_table
        primary_column = data.primary_column
        foreign_column = data.foreign_column

        check_table_permission(data_source, primary_table)
        doc = frappe.get_doc(
            "Insights Table",
            {
                "data_source": data_source,
                "table": primary_table,
            },
        )
        for link in doc.table_links:
            if (
                link.primary_key == primary_column
                and link.foreign_key == foreign_column
                and link.foreign_table == foreign_table
            ):
                doc.remove(link)
                doc.save()
                break


class InsightsDataSource(InsightsDataSourceDocument, InsightsDataSourceClient, Document):
    @cached_property
    def _db(self) -> BaseDatabase:
        if self.is_site_db:
            return SiteDB(data_source=self.name)
        if self.name == "Query Store":
            return QueryStore()
        if self.database_type == "SQLite":
            return SQLiteDB(data_source=self.name, database_name=self.database_name)

<<<<<<< HEAD
        conn_args = self.get_db_credentials()
=======
        password = self.get_password(raise_exception=False)

        conn_args = {
            "data_source": self.name,
            "host": self.host,
            "port": self.port,
            "use_ssl": self.use_ssl,
            "username": self.username,
            "password": password,
            "database_name": self.database_name,
            "connection_string": self.connection_string,
        }
>>>>>>> 336f69ad

        if is_frappe_db(conn_args):
            return FrappeDB(**conn_args)

        if self.database_type == "MariaDB":
            return MariaDB(**conn_args)

        if self.database_type == "PostgreSQL":
            return PostgresDatabase(**conn_args)

        frappe.throw(f"Unsupported database type: {self.database_type}")

    def get_db_credentials(self):
        password = None
        with suppress(BaseException):
            password = self.get_password()

        conn_args = frappe._dict(
            {
                "data_source": self.name,
                "host": self.host,
                "port": self.port,
                "use_ssl": self.use_ssl,
                "username": self.username,
                "password": password,
                "database_name": self.database_name,
                "connection_string": self.connection_string,
            }
        )
        return conn_args

    def get_ibis_connection(self):
        if self.database_type == "SQLite":
            database_name = self.database_name
            database_path = frappe.get_site_path("private", "files", f"{database_name}.sqlite")
            database_path = os.path.abspath(database_path)
            database_path = database_path.lstrip("/")
            return ibis.connect(f"sqlite:///{database_path}")

        if self.database_type == "MariaDB":
            args = self.get_db_credentials()
            return ibis.mysql.connect(
                host=args.get("host"),
                port=args.get("port"),
                user=args.get("username"),
                password=args.get("password"),
                database=args.get("database_name"),
            )

        frappe.throw(f"Unsupported database type: {self.database_type}")

    def test_connection(self, raise_exception=False):
        try:
            return self._db.test_connection()
        except DatabaseConnectionError:
            return False
        except Exception as e:
            frappe.log_error("Testing Data Source connection failed", e)
            if raise_exception:
                raise e

    def sync_tables(self, tables=None, force=False):
        notify(
            type="info",
            title="Syncing Data Source",
            message="This may take a while. Please wait...",
        )
        self._db.sync_tables(tables=tables, force=force)
        notify(
            type="success",
            title="Syncing Data Source",
            message="Syncing completed.",
        )

    def build_query(self, query: InsightsQuery):
        return self._db.build_query(query)

    def run_query(self, query: InsightsQuery):
        return self._db.run_query(query)

    def execute_query(self, query: str, **kwargs):
        return self._db.execute_query(query, **kwargs)

    def get_table_columns(self, table):
        # TODO: deprecate this method, used only once in insights_table.py
        return self._db.get_table_columns(table)

    def get_column_options(self, table, column, search_text=None, limit=50):
        return self._db.get_column_options(table, column, search_text, limit)

    def get_table_preview(self, table, limit=100):
        return self._db.get_table_preview(table, limit)


@site_cache(maxsize=128)
def get_data_source_schema(data_source):
    Table = frappe.qb.DocType("Insights Table")
    TableColumn = frappe.qb.DocType("Insights Table Column")
    schema_list = (
        frappe.qb.from_(Table)
        .select(
            Table.table,
            Table.label,
            Table.is_query_based,
            TableColumn.column,
            TableColumn.label,
            TableColumn.type,
        )
        .left_join(TableColumn)
        .on(Table.name == TableColumn.parent)
        .where((Table.data_source == data_source) & (Table.hidden == 0))
        .run(as_dict=True)
    )
    schema = {}
    for table in schema_list:
        schema.setdefault(
            table.table,
            {
                "label": table.label,
                "is_query_based": table.is_query_based,
                "columns": [],
            },
        )
        schema[table.table]["columns"].append(
            {
                "column": table.column,
                "label": table.label,
                "type": table.type,
            }
        )
    return schema<|MERGE_RESOLUTION|>--- conflicted
+++ resolved
@@ -2,13 +2,8 @@
 # For license information, please see license.txt
 
 
-<<<<<<< HEAD
 import os
-from contextlib import suppress
-from functools import cached_property, lru_cache
-=======
 from functools import cached_property
->>>>>>> 336f69ad
 
 import frappe
 import ibis
@@ -210,22 +205,7 @@
         if self.database_type == "SQLite":
             return SQLiteDB(data_source=self.name, database_name=self.database_name)
 
-<<<<<<< HEAD
         conn_args = self.get_db_credentials()
-=======
-        password = self.get_password(raise_exception=False)
-
-        conn_args = {
-            "data_source": self.name,
-            "host": self.host,
-            "port": self.port,
-            "use_ssl": self.use_ssl,
-            "username": self.username,
-            "password": password,
-            "database_name": self.database_name,
-            "connection_string": self.connection_string,
-        }
->>>>>>> 336f69ad
 
         if is_frappe_db(conn_args):
             return FrappeDB(**conn_args)
@@ -239,9 +219,7 @@
         frappe.throw(f"Unsupported database type: {self.database_type}")
 
     def get_db_credentials(self):
-        password = None
-        with suppress(BaseException):
-            password = self.get_password()
+        password = self.get_password(raise_exception=False)
 
         conn_args = frappe._dict(
             {
