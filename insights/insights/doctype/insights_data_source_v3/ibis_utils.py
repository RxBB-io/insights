import ast
import time

import frappe
import ibis
import numpy as np
import pandas as pd
from frappe.utils.data import flt
from frappe.utils.safe_exec import safe_eval, safe_exec
from ibis import _
from ibis.expr.datatypes import DataType
from ibis.expr.operations.relations import DatabaseTable, Field
from ibis.expr.types import Expr
from ibis.expr.types import Table as IbisQuery

from insights.cache_utils import make_digest
from insights.insights.doctype.insights_table_v3.insights_table_v3 import (
    InsightsTablev3,
)
from insights.insights.query_builders.sql_functions import handle_timespan
from insights.utils import create_execution_log
from insights.utils import deep_convert_dict_to_dict as _dict

from .ibis_functions import get_functions


class IbisQueryBuilder:
    def build(self, operations: list, use_live_connection=True) -> IbisQuery:
        self.query = None
        self.use_live_connection = use_live_connection
        for idx, operation in enumerate(operations):
            try:
                operation = _dict(operation)
                self.query = self.perform_operation(operation)
            except frappe.exceptions.ValidationError as e:
                raise e
            except Exception as e:
                operation_type_title = frappe.bold(operation.type.title())
                frappe.throw(
                    f"Invalid {operation_type_title} Operation at position {idx + 1}: {e!s}"
                )
        return self.query

    def perform_operation(self, operation):
        if operation.type == "source":
            return self.apply_source(operation)
        elif operation.type == "join":
            return self.apply_join(operation)
        elif operation.type == "union":
            return self.apply_union(operation)
        elif operation.type == "filter":
            return self.apply_filter(operation)
        elif operation.type == "filter_group":
            return self.apply_filter_group(operation)
        elif operation.type == "select":
            return self.apply_select(operation)
        elif operation.type == "rename":
            return self.apply_rename(operation)
        elif operation.type == "remove":
            return self.apply_remove(operation)
        elif operation.type == "mutate":
            return self.apply_mutate(operation)
        elif operation.type == "cast":
            return self.apply_cast(operation)
        elif operation.type == "summarize":
            return self.apply_summary(operation)
        elif operation.type == "order_by":
            return self.apply_order_by(operation)
        elif operation.type == "limit":
            return self.apply_limit(operation)
        elif operation.type == "pivot_wider":
            return self.apply_pivot(operation, "wider")
        elif operation.type == "custom_operation":
            return self.apply_custom_operation(operation)
        elif operation.type == "sql":
            return self.apply_sql(operation)
        elif operation.type == "code":
            return self.apply_code(operation)
        return self.query

    def get_table_or_query(self, table_args):
        _table = None

        if table_args.type == "table":
            _table = InsightsTablev3.get_ibis_table(
                table_args.data_source,
                table_args.table_name,
                use_live_connection=self.use_live_connection,
            )
        if table_args.type == "query":
            _table = IbisQueryBuilder().build(
                table_args.operations,
                use_live_connection=self.use_live_connection,
            )

        if _table is None:
            frappe.throw("Invalid join table")

        return _table

    def get_column(self, column_name, throw=True):
        if column_name in self.query.columns:
            return getattr(self.query, column_name)
        if sanitize_name(column_name) in self.query.columns:
            return getattr(self.query, sanitize_name(column_name))
        if throw:
            frappe.throw(f"Column {column_name} does not exist in the table")

    def apply_source(self, source_args):
        return self.get_table_or_query(source_args.table)

    def apply_join(self, join_args):
        right_table = self.get_right_table(join_args)
        join_condition = self.translate_join_condition(join_args, right_table)
        join_type = "outer" if join_args.join_type == "full" else join_args.join_type
        right_table = self.rename_duplicate_columns(right_table)
        return self.query.join(
            right_table,
            join_condition,
            how=join_type,
        )

    def get_right_table(self, join_args):
        right_table = self.get_table_or_query(join_args.table)

        if not join_args.select_columns:
            return right_table

        select_columns = set()

        for col in join_args.select_columns:
            select_columns.add(col.column_name)

        if join_args.join_condition and join_args.join_condition.right_column:
            select_columns.add(join_args.join_condition.right_column.column_name)

        if join_args.join_condition and join_args.join_condition.join_expression:
            expression = self.evaluate_expression(
                join_args.join_condition.join_expression.expression,
                additonal_context={
                    "t1": self.query,
                    "t2": right_table,
                },
            )
            right_table_columns = self.get_columns_from_expression(
                expression, table=join_args.table.table_name
            )
            select_columns.update(right_table_columns)

        return right_table.select(select_columns)

    def get_columns_from_expression(
        self,
        expression: Expr,
        table: str | None = None,
    ):
        exp_columns = expression.op().find_topmost(Field)
        if not table:
            return list({col.name for col in exp_columns})

        columns = set()
        for col in exp_columns:
            col_table = col.rel.find_topmost(DatabaseTable)[0]
            if col_table and col_table.name == table:
                columns.add(col.name)

        return list(columns)

    def translate_join_condition(self, join_args, right_table):
        def left_eq_right_condition(left_column, right_column):
            if (
                left_column
                and right_column
                and left_column.column_name
                and right_column.column_name
            ):
                rt = right_table
                lc = getattr(self.query, left_column.column_name)
                rc = getattr(rt, right_column.column_name)
                return lc.cast(rc.type()) == rc

            frappe.throw("Join condition is not valid")

        join_condition = join_args.join_condition
        if join_condition.join_expression and join_condition.join_expression.expression:
            return self.evaluate_expression(
                join_condition.join_expression.expression,
                {
                    "t1": _,
                    "t2": right_table,
                },
            )
        else:
            return left_eq_right_condition(
                join_condition.left_column,
                join_condition.right_column,
            )

    def rename_duplicate_columns(self, right_table):
        query: IbisQuery = self.query
        query_columns = set(query.columns)
        right_table_columns = set(right_table.columns)
        right_table_name = get_ibis_table_name(right_table)
        right_table_name = sanitize_name(right_table_name)

        duplicate_columns = query_columns.intersection(right_table_columns)
        if not duplicate_columns:
            return right_table

        def is_conflicting(col):
            return col in query_columns or col in right_table_columns

        def get_new_name(col):
            new_name = f"{right_table_name}_{col}"
            if not is_conflicting(new_name):
                return new_name

            n = 1
            while is_conflicting(f"{new_name}_{n}"):
                n += 1
                if n > 20:
                    frappe.throw("Too many duplicate columns")

            return f"{new_name}_{n}"

        return right_table.rename(
            **{get_new_name(col): col for col in duplicate_columns}
        )

    def apply_union(self, union_args):
        other_table = self.get_table_or_query(union_args.table)

        current_columns = set(self.query.columns)
        other_columns = set(other_table.columns)
        common_columns = current_columns.intersection(other_columns)

        if not common_columns:
            frappe.throw(
                "Both tables must have at least one common column to perform union",
                title="Cannot Perform Union",
            )

        # ensure columns have the same data types
        for col in common_columns:
            left_col_type = self.query.schema()[col]
            right_col_type = other_table.schema()[col]
            if left_col_type != right_col_type:
                other_table = other_table.cast({col: left_col_type})

        self.query = self.query.select(common_columns)
        other_table = other_table.select(common_columns)
        return self.query.union(other_table, distinct=union_args.distinct)

    def apply_filter(self, filter_args):
        condition = self.make_filter_condition(filter_args)
        return self.query.filter(condition)

    def make_filter_condition(self, filter_args):
        if hasattr(filter_args, "expression") and filter_args.expression:
            return self.evaluate_expression(filter_args.expression.expression)

        filter_column = filter_args.column
        filter_operator = filter_args.operator
        filter_value = filter_args.value

        left = self.get_column(filter_column.column_name)
        operator_fn = self.get_operator(filter_operator)

        if operator_fn is None:
            frappe.throw(f"Operator {filter_operator} is not supported")

        right_column = (
            self.get_column(filter_value.column_name)
            if hasattr(filter_value, "column_name")
            else None
        )

        right_value = right_column or filter_value
        return operator_fn(left, right_value)

    def get_operator(self, operator):
        return {
            ">": lambda x, y: x > y,
            "<": lambda x, y: x < y,
            "=": lambda x, y: x == y,
            "!=": lambda x, y: x != y,
            ">=": lambda x, y: x >= y,
            "<=": lambda x, y: x <= y,
            "in": lambda x, y: x.isin(y),
            "not_in": lambda x, y: ~x.isin(y),
            "is_set": lambda x, y: (x.notnull()) & (x != ""),
            "is_not_set": lambda x, y: (x.isnull()) | (x == ""),
            "contains": lambda x, y: x.like(y),
            "not_contains": lambda x, y: ~x.like(y),
            "starts_with": lambda x, y: x.like(f"{y}%"),
            "ends_with": lambda x, y: x.like(f"%{y}"),
            "between": lambda x, y: x.between(y[0], y[1]),
            "within": lambda x, y: handle_timespan(x, y),
        }[operator]

    def apply_filter_group(self, filter_group_args):
        filters = filter_group_args.filters
        if not filters:
            return self.query

        logical_operator = filter_group_args.logical_operator
        conditions = [self.make_filter_condition(filter) for filter in filters]

        if logical_operator == "And":
            return self.query.filter(ibis.and_(*conditions))
        elif logical_operator == "Or":
            return self.query.filter(ibis.or_(*conditions))

        frappe.throw(f"Logical operator {logical_operator} is not supported")

    def apply_select(self, select_args):
        select_args = _dict(select_args)
        return self.query.select(select_args.column_names)

    def apply_rename(self, rename_args):
        old_name = self.get_column(rename_args.column.column_name).get_name()
        new_name = sanitize_name(rename_args.new_name)
        return self.query.rename(**{new_name: old_name})

    def apply_remove(self, remove_args):
        to_remove = {self.get_column(col) for col in remove_args.column_names}
        to_remove = {col.get_name() for col in to_remove}
        return self.query.drop(*to_remove)

    def apply_cast(self, cast_args):
        col_name = self.get_column(cast_args.column.column_name).get_name()
        dtype = self.get_ibis_dtype(cast_args.data_type)
        return self.query.cast({col_name: dtype})

    def get_ibis_dtype(self, data_type):
        return {
            "String": "string",
            "Integer": "int64",
            "Decimal": "float64",
            "Date": "date",
            "Datetime": "timestamp",
            "Time": "time",
            "Text": "string",
        }[data_type]

    def apply_mutate(self, mutate_args):
        new_name = sanitize_name(mutate_args.new_name)
        dtype = self.get_ibis_dtype(mutate_args.data_type)
        new_column = self.evaluate_expression(mutate_args.expression.expression)
        new_column = new_column.cast(dtype)
        return self.query.mutate(**{new_name: new_column})

    def apply_summary(self, summarize_args):
        aggregates = [
            self.translate_measure(measure) for measure in summarize_args.measures
        ]
        aggregates = {agg.get_name(): agg for agg in aggregates}
        group_bys = [
            self.translate_dimension(dimension)
            for dimension in summarize_args.dimensions
        ]
        return self.query.aggregate(**aggregates, by=group_bys)

    def apply_order_by(self, order_by_args):
        order_by_column = self.get_column(order_by_args.column.column_name, throw=False)
        if order_by_column is None:
            return self.query
        order_fn = ibis.asc if order_by_args.direction == "asc" else ibis.desc
        return self.query.order_by(order_fn(order_by_column))

    def apply_limit(self, limit_args):
        return self.query.limit(int(limit_args.limit))

    def apply_pivot(self, pivot_args, pivot_type):
        rows = [self.translate_dimension(dimension) for dimension in pivot_args["rows"]]
        columns = [
            self.translate_dimension(dimension) for dimension in pivot_args["columns"]
        ]
        values = [self.translate_measure(measure) for measure in pivot_args["values"]]

        if pivot_type == "wider":
            self.query = self.query.group_by(*rows, *columns).aggregate(
                **{value.get_name(): value for value in values}
            )

            date_dimensions = [
                self.translate_dimension(dim).get_name()
                for dim in pivot_args["columns"]
                if self.is_date_type(dim.data_type)
            ]
            if date_dimensions:
                self.query = self.query.cast(
                    {dimension: "string" for dimension in date_dimensions}
                )

            names_from = [col.get_name() for col in columns]
            names = (
                self.query.select(names_from)
                .order_by(names_from)
                .distinct()
                .limit(10)
                .execute()
            )
            names = names.fillna("null").values

            return self.query.pivot_wider(
                id_cols=[row.get_name() for row in rows],
                names_from=names_from,
<<<<<<< HEAD
=======
                names_sep="___",
>>>>>>> c6ebc7cc
                names=names,
                values_from=[value.get_name() for value in values],
                values_agg="sum",
            )

        return self.query

    def apply_custom_operation(self, operation):
        return self.evaluate_expression(operation.expression.expression)

    def apply_sql(self, sql_args):
        data_source = sql_args.data_source
        raw_sql = sql_args.raw_sql

        if not raw_sql.strip().lower().startswith(("select", "with")):
            frappe.throw(
                "SQL query must start with a SELECT or WITH statement",
                title="Invalid SQL Query",
            )

        ds = frappe.get_doc("Insights Data Source v3", data_source)
        db = ds._get_ibis_backend()
        return db.sql(raw_sql)

    def apply_code(self, code_args):
        code = code_args.code

        pandas = frappe._dict()
        pandas.DataFrame = pd.DataFrame
        pandas.read_csv = pd.read_csv
        pandas.json_normalize = pd.json_normalize
        # prevent users from writing to disk
        pandas.DataFrame.to_csv = lambda *args, **kwargs: None
        pandas.DataFrame.to_json = lambda *args, **kwargs: None

        results = []
        _, _locals = safe_exec(
            code,
            _globals={"pandas": pandas},
            _locals={"results": results},
            restrict_commit_rollback=True,
        )
        results = _locals["results"]
        if results is None or len(results) == 0:
            results = [{"error": "No results"}]

        frappe.publish_realtime(
            event="insights_script_log",
            user=frappe.session.user,
            message={
                "user": frappe.session.user,
                "logs": frappe.debug_log,
            },
        )

        return ibis.memtable(results, name=make_digest(code))

    def translate_measure(self, measure):
        if measure.column_name == "count" and measure.aggregation == "count":
            first_column = self.query.columns[0]
            first_column = getattr(self.query, first_column)
            return first_column.count().name(measure.measure_name)

        if "expression" in measure:
            column = self.evaluate_expression(measure.expression.expression)
            dtype = self.get_ibis_dtype(measure.data_type)
            column = column.cast(dtype)
        else:
            column = self.get_column(measure.column_name)
            column = self.apply_aggregate(column, measure.aggregation)

        return column.name(measure.measure_name)

    def translate_dimension(self, dimension):
        col = getattr(self.query, dimension.column_name)
        if self.is_date_type(dimension.data_type) and dimension.granularity:
            col = self.apply_granularity(col, dimension.granularity)
            col = col.cast(self.get_ibis_dtype(dimension.data_type))
        return col.name(dimension.dimension_name or dimension.column_name)

    def is_date_type(self, data_type):
        return data_type in ["Date", "Datetime", "Time"]

    def apply_aggregate(self, column, aggregate_function):
        if aggregate_function == "count_distinct":
            return column.nunique()
        if aggregate_function == "count":
            return column.count()
        if aggregate_function == "sum":
            return column.sum()
        if aggregate_function == "avg":
            return column.mean()
        if aggregate_function == "min":
            return column.min()
        if aggregate_function == "max":
            return column.max()

        frappe.throw(f"Aggregate function {aggregate_function} is not supported")

    def apply_granularity(self, column, granularity):
        if granularity == "week":
            week_start_day = (
                frappe.db.get_single_value("Insights Settings", "week_starts_on")
                or "Monday"
            )
            days = [
                "Monday",
                "Tuesday",
                "Wednesday",
                "Thursday",
                "Friday",
                "Saturday",
                "Sunday",
            ]
            week_starts_on = days.index(week_start_day)
            day_of_week = column.day_of_week.index().cast("int32")
            adjusted_week_start = (day_of_week - week_starts_on + 7) % 7
            week_start = column - adjusted_week_start.to_interval(unit="D")
            return week_start.strftime("%Y-%m-%d").name(column.get_name())
        if granularity == "quarter":
            year = column.year()
            quarter = column.quarter()
            month = (quarter * 3) - 2
            quarter_start = ibis.date(year, month, 1)
            return quarter_start.strftime("%Y-%m-%d").name(column.get_name())

        format_str = {
            "day": "%Y-%m-%d",
            "month": "%Y-%m-01",
            "year": "%Y-01-01",
        }
        if not format_str.get(granularity):
            frappe.throw(f"Granularity {granularity} is not supported")
        return column.strftime(format_str[granularity]).name(column.get_name())

    def evaluate_expression(self, expression, additonal_context=None):
        if not expression or not expression.strip():
            raise ValueError(f"Invalid expression: {expression}")

        frappe.flags.current_ibis_query = self.query
        context = frappe._dict()
        context.q = self.query
        context.update(self.get_current_columns())
        context.update(get_functions())
        context.update(additonal_context or {})
        ret = exec_with_return(expression, context)
        frappe.flags.current_ibis_query = None
        return ret

    def get_current_columns(self):
        # TODO: handle collisions with function names
        return {col: getattr(self.query, col) for col in self.query.schema().names}


def execute_ibis_query(
    query: IbisQuery, limit=100, cache=True, cache_expiry=3600
) -> pd.DataFrame:
    limit = int(limit or 100)
    limit = min(max(limit, 1), 10_00_000)
    query = query.head(limit) if limit else query
    sql = ibis.to_sql(query)
<<<<<<< HEAD
    cache_key = make_digest(sql, query._find_backend().db_identity)
=======
    backends, _ = query._find_backends()
    backend_id = backends[0].db_identity if backends else None
    cache_key = make_digest(sql, backend_id)
>>>>>>> c6ebc7cc

    if cache and has_cached_results(cache_key):
        return get_cached_results(cache_key), -1

    start = time.monotonic()
    result: pd.DataFrame = query.execute()
    time_taken = flt(time.monotonic() - start, 3)
    create_execution_log(sql, time_taken)

    result = result.replace({pd.NaT: None, np.nan: None})

    if cache:
        cache_results(cache_key, result, cache_expiry)

    return result, time_taken


def get_columns_from_schema(schema: ibis.Schema):
    return [
        {
            "name": col,
            "type": to_insights_type(dtype),
        }
        for col, dtype in schema.items()
    ]


def to_insights_type(dtype: DataType):
    if dtype.is_string():
        return "String"
    if dtype.is_integer():
        return "Integer"
    if dtype.is_floating():
        return "Decimal"
    if dtype.is_decimal():
        return "Decimal"
    if dtype.is_timestamp():
        return "Datetime"
    if dtype.is_date():
        return "Date"
    if dtype.is_time():
        return "Time"
    return "String"


def cache_results(cache_key, result: pd.DataFrame, cache_expiry=3600):
    cache_key = "insights:query_results:" + cache_key
    data = result.to_dict(orient="records")
    data = frappe.as_json(data)
    frappe.cache().set_value(cache_key, data, expires_in_sec=cache_expiry)


def get_cached_results(cache_key) -> pd.DataFrame:
    cache_key = "insights:query_results:" + cache_key
    data = frappe.cache().get_value(cache_key)
    if not data:
        return None
    data = frappe.parse_json(data)
    df = pd.DataFrame(data).replace({pd.NaT: None, np.nan: None})
    return df


def has_cached_results(cache_key):
    cache_key = "insights:query_results:" + cache_key
    return frappe.cache().get_value(cache_key) is not None


def exec_with_return(
    code: str,
    _globals: dict | None = None,
    _locals: dict | None = None,
):
    a = ast.parse(code)

    last_expression = None
    if a.body:
        if isinstance(a_last := a.body[-1], ast.Expr):
            last_expression = ast.unparse(a.body.pop())
        elif isinstance(a_last, ast.Assign):
            last_expression = ast.unparse(a_last.targets[0])
        elif isinstance(a_last, ast.AnnAssign | ast.AugAssign):
            last_expression = ast.unparse(a_last.target)

    _globals = _globals or {}
    _locals = _locals or {}
    if last_expression:
        safe_exec(ast.unparse(a), _globals, _locals, restrict_commit_rollback=True)
        return safe_eval(last_expression, _globals, _locals)
    else:
        return safe_eval(code, _globals, _locals)


def get_ibis_table_name(table: IbisQuery):
    dt = table.op().find_topmost(DatabaseTable)
    if not dt:
        return None
    return dt[0].name


def sanitize_name(name):
    if not name:
        return name
    return (
        name.strip()
        .replace(" ", "_")
        .replace("-", "_")
        .replace(".", "_")
        .replace("/", "_")
        .replace("(", "_")
        .replace(")", "_")
        .lower()
    )<|MERGE_RESOLUTION|>--- conflicted
+++ resolved
@@ -406,10 +406,7 @@
             return self.query.pivot_wider(
                 id_cols=[row.get_name() for row in rows],
                 names_from=names_from,
-<<<<<<< HEAD
-=======
                 names_sep="___",
->>>>>>> c6ebc7cc
                 names=names,
                 values_from=[value.get_name() for value in values],
                 values_agg="sum",
@@ -571,13 +568,9 @@
     limit = min(max(limit, 1), 10_00_000)
     query = query.head(limit) if limit else query
     sql = ibis.to_sql(query)
-<<<<<<< HEAD
-    cache_key = make_digest(sql, query._find_backend().db_identity)
-=======
     backends, _ = query._find_backends()
     backend_id = backends[0].db_identity if backends else None
     cache_key = make_digest(sql, backend_id)
->>>>>>> c6ebc7cc
 
     if cache and has_cached_results(cache_key):
         return get_cached_results(cache_key), -1
