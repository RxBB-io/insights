# Copyright (c) 2022, Frappe Technologies Pvt. Ltd. and contributors
# For license information, please see license.txt

import json
import os

import frappe
from frappe.model.document import Document


class InsightsSettings(Document):
    # begin: auto-generated types
    # This code is auto-generated. Do not modify anything in this block.

    from typing import TYPE_CHECKING

    if TYPE_CHECKING:
        from frappe.types import DF

        allow_subquery: DF.Check
        allowed_origins: DF.Data | None
        auto_execute_query: DF.Check
        enable_permissions: DF.Check
        fiscal_year_start: DF.Date | None
        is_subscribed: DF.Check
<<<<<<< HEAD
=======
        max_records_to_sync: DF.Int
>>>>>>> 0b5909db
        onboarding_complete: DF.Check
        query_result_expiry: DF.Int
        query_result_limit: DF.Int
        setup_complete: DF.Check
        telegram_api_token: DF.Password | None
    # end: auto-generated types

    def before_save(self):
        if self.setup_complete and not self.get_doc_before_save().setup_complete:
            sync_site_tables()

    @frappe.whitelist()
    def update_settings(self, settings):
        settings = frappe.parse_json(settings)
        if hasattr(settings, "auto_execute_query"):
            self.auto_execute_query = settings.auto_execute_query
        if hasattr(settings, "query_result_expiry"):
            self.query_result_expiry = settings.query_result_expiry
        if hasattr(settings, "query_result_limit"):
            self.query_result_limit = settings.query_result_limit
        if hasattr(settings, "allow_subquery"):
            self.allow_subquery = settings.allow_subquery
        if hasattr(settings, "telegram_api_token"):
            self.telegram_api_token = settings.telegram_api_token
        self.save()

    @property
    def is_subscribed(self):
        try:
            return 1 if frappe.conf.sk_insights else 0
        except Exception:
            return None


def sync_site_tables():
    if frappe.flags.in_test or os.environ.get("CI"):
        return

    if not frappe.db.exists("Insights Data Source", "Site DB"):
        create_site_db_data_source()

    doc = frappe.get_doc("Insights Data Source", "Site DB")
    doc.enqueue_sync_tables()


def create_site_db_data_source():
    data_source_fixture_path = frappe.get_app_path(
        "insights", "fixtures", "insights_data_source.json"
    )
    with open(data_source_fixture_path, "r") as f:
        site_db = json.load(f)[0]
        frappe.get_doc(site_db).insert()<|MERGE_RESOLUTION|>--- conflicted
+++ resolved
@@ -23,10 +23,7 @@
         enable_permissions: DF.Check
         fiscal_year_start: DF.Date | None
         is_subscribed: DF.Check
-<<<<<<< HEAD
-=======
         max_records_to_sync: DF.Int
->>>>>>> 0b5909db
         onboarding_complete: DF.Check
         query_result_expiry: DF.Int
         query_result_limit: DF.Int
@@ -76,6 +73,6 @@
     data_source_fixture_path = frappe.get_app_path(
         "insights", "fixtures", "insights_data_source.json"
     )
-    with open(data_source_fixture_path, "r") as f:
+    with open(data_source_fixture_path) as f:
         site_db = json.load(f)[0]
         frappe.get_doc(site_db).insert()