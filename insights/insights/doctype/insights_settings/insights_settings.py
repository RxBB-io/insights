--- conflicted
+++ resolved
@@ -20,18 +20,11 @@
             self.query_result_limit = settings.query_result_limit
         if hasattr(settings, "allow_subquery"):
             self.allow_subquery = settings.allow_subquery
-<<<<<<< HEAD
-        if hasattr(settings, "subscription_id"):
-            self.subscription_id = settings.subscription_id
-        if hasattr(settings, "telegram_api_token"):
-            self.telegram_api_token = settings.telegram_api_token
         self.save()
 
     @property
     def enable_openai_integration(self):
         return 1 if frappe.conf.get("openai_api_key") else 0
-=======
-        self.save()
 
     @property
     def is_subscribed(self):
@@ -39,7 +32,6 @@
             return 1 if frappe.conf.sk_insights else 0
         except BaseException:
             return None
->>>>>>> fb8ecb16
 
     @frappe.whitelist()
     @check_role("Insights User")
