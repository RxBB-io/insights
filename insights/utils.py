--- conflicted
+++ resolved
@@ -202,10 +202,8 @@
         embed_urls = [
             "/insights_v2/public",
             "/insights/public",
-<<<<<<< HEAD
+
             "/insights/shared",
-=======
->>>>>>> fc81080a
         ]
         if not any(path.startswith(url) for url in embed_urls):
             return False
@@ -217,13 +215,13 @@
         return super().render()
 
     def set_headers(self):
-<<<<<<< HEAD
+
         allowed_origins = frappe.db.get_single_value(
             "Insights Settings", "allowed_origins"
         )
-=======
+
         allowed_origins = frappe.db.get_single_value("Insights Settings", "allowed_origins")
->>>>>>> fc81080a
+
         if not allowed_origins:
             return
 
@@ -231,10 +229,9 @@
         allowed_origins = allowed_origins.split(",") if allowed_origins else []
         allowed_origins = [origin.strip() for origin in allowed_origins]
         allowed_origins = " ".join(allowed_origins)
-<<<<<<< HEAD
+
         self.headers[
             "Content-Security-Policy"
         ] = f"frame-ancestors 'self' {allowed_origins}"
-=======
+
         self.headers["Content-Security-Policy"] = f"frame-ancestors 'self' {allowed_origins}"
->>>>>>> fc81080a
