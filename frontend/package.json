--- conflicted
+++ resolved
@@ -16,13 +16,9 @@
 		"@codemirror/lang-python": "^6.1.3",
 		"@codemirror/lang-sql": "^6.4.0",
 		"@formkit/auto-animate": "^0.8.1",
-<<<<<<< HEAD
-		"@tanstack/vue-table": "^8.10.7",
-=======
 		"@headlessui/vue": "^1.7.17",
 		"@tanstack/vue-table": "^8.10.7",
 		"@tiptap/vue-3": "^2.1.16",
->>>>>>> 91cc64af
 		"@types/vue-router": "^2.0.0",
 		"@vitejs/plugin-vue": "^4.2.3",
 		"@vitejs/plugin-vue-jsx": "^3.0.1",
