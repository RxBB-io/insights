--- conflicted
+++ resolved
@@ -298,19 +298,12 @@
 			doc.dashboards = safeJSONParse(doc.dashboards) || []
 
 			doc.queries.forEach((query: any) => {
-<<<<<<< HEAD
-				if (!query.is_native_query && !query.is_script_query) {
-					query.is_builder_query = true
-				} else {
-					query.is_builder_query = false
-=======
 				if (
 					query.is_native_query === undefined &&
 					query.is_script_query === undefined &&
 					query.is_builder_query === undefined
 				) {
 					query.is_builder_query = true
->>>>>>> c6ebc7cc
 				}
 			})
 
