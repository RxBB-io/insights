--- conflicted
+++ resolved
@@ -196,19 +196,10 @@
 				query_name: sourceOp.query as string,
 			})
 			delete sourceOp.query
-<<<<<<< HEAD
-		}
-
-		if (sourceOp.table.type === 'table') {
-			return query.currentOperations
-		}
-
-=======
 		}
 
 		let _operations = [...query.currentOperations]
 
->>>>>>> 0b5909db
 		if (sourceOp.table.type === 'query') {
 			const sourceQuery = getCachedQuery(sourceOp.table.query_name)
 			if (!sourceQuery) {
@@ -579,13 +570,8 @@
 		const operations =
 			query.activeEditIndex > -1
 				? // when editing a filter, get distinct values from the operations before the filter
-<<<<<<< HEAD
-				  query.doc.operations.slice(0, query.activeEditIndex)
-				: query.currentOperations
-=======
 				  operationsForExecution.slice(0, query.activeEditIndex)
 				: operationsForExecution
->>>>>>> 0b5909db
 
 		return call('insights.api.workbooks.get_distinct_column_values', {
 			use_live_connection: query.doc.use_live_connection,
