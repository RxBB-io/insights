--- conflicted
+++ resolved
@@ -48,13 +48,9 @@
 	sql,
 	summarize,
 	union,
-<<<<<<< HEAD
-	code
-=======
 	code,
 	getMeasures,
 	getDimensions,
->>>>>>> c6ebc7cc
 } from './helpers'
 
 const queries = new Map<string, Query>()
