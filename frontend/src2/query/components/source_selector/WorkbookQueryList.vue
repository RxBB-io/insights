<script setup lang="ts">
import { ListView } from 'frappe-ui'
import { CheckIcon, SearchIcon, Table2Icon } from 'lucide-vue-next'
import { computed, h, inject, ref } from 'vue'
import { QueryTableArgs } from '../../../types/query.types'
import { Workbook, workbookKey } from '../../../workbook/workbook'
import { Query } from '../../query'

const workbook = inject<Workbook>(workbookKey)!
const currentQuery = inject<Query>('query')!
const selectedQuery = defineModel<QueryTableArgs>('selectedQuery')

const querySearchTxt = ref(selectedQuery.value?.query_name || '')
<<<<<<< HEAD
=======
const linkedQueries = workbook.getLinkedQueries(currentQuery.doc.name)
const validQueries = workbook.doc.queries.filter(
	(q) => q.name !== currentQuery.doc.name && !linkedQueries.includes(q.name)
)
>>>>>>> 0b5909db
const queries = computed(() => {
	if (!querySearchTxt.value) {
		return validQueries
	}
	return validQueries.filter((query) => {
		return (
			query.name.includes(querySearchTxt.value) || query.title?.includes(querySearchTxt.value)
		)
	})
})

const listColumns = [
	{
		label: 'Title',
		key: 'title',
		width: 2,
		prefix: () => h(Table2Icon, { class: 'h-4 w-4 text-gray-600' }),
	},
	{
		label: 'Source',
		key: 'source',
		width: 1,
		getLabel: (props: any) => props.row.operations?.[0]?.table?.table_name,
	},
	{
		label: '',
		key: 'selected',
		width: '40px',
		getLabel: () => '',
		prefix: (props: any) => {
			if (props.row.name === selectedQuery.value?.query_name) {
				return h(CheckIcon, { class: 'h-4 w-4' })
			}
		},
	},
]
</script>

<template>
	<div class="flex h-full flex-col gap-2 overflow-auto p-0.5">
		<div class="flex justify-between overflow-visible py-1">
			<div class="flex gap-2">
				<FormControl
					placeholder="Search by Title"
					v-model="querySearchTxt"
					autocomplete="off"
				>
					<template #prefix>
						<SearchIcon class="h-4 w-4 text-gray-500" />
					</template>
				</FormControl>
			</div>
		</div>
		<ListView
			v-if="queries.length"
			class="h-full"
			:columns="listColumns"
			:rows="queries"
			:row-key="'name'"
			:options="{
				selectable: false,
				showTooltip: false,
				onRowClick: (row: any) => {
					selectedQuery = {
						type: 'query',
						workbook: workbook.doc.name,
						query_name: row.name,
					}
				},
				emptyState: {
					title: 'No Queries Found'
				},
			}"
		>
		</ListView>
	</div>
</template><|MERGE_RESOLUTION|>--- conflicted
+++ resolved
@@ -11,13 +11,10 @@
 const selectedQuery = defineModel<QueryTableArgs>('selectedQuery')
 
 const querySearchTxt = ref(selectedQuery.value?.query_name || '')
-<<<<<<< HEAD
-=======
 const linkedQueries = workbook.getLinkedQueries(currentQuery.doc.name)
 const validQueries = workbook.doc.queries.filter(
 	(q) => q.name !== currentQuery.doc.name && !linkedQueries.includes(q.name)
 )
->>>>>>> 0b5909db
 const queries = computed(() => {
 	if (!querySearchTxt.value) {
 		return validQueries
