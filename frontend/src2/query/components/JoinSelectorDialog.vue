--- conflicted
+++ resolved
@@ -1,10 +1,7 @@
 <script setup lang="ts">
 import { Braces } from 'lucide-vue-next'
 import { computed, inject, reactive, watch } from 'vue'
-<<<<<<< HEAD
-=======
 import useTableStore from '../../data_source/tables'
->>>>>>> 0b5909db
 import { wheneverChanges } from '../../helpers'
 import { joinTypes } from '../../helpers/constants'
 import { JoinArgs, JoinType } from '../../types/query.types'
@@ -13,10 +10,6 @@
 import { getCachedQuery, Query } from '../query'
 import InlineExpression from './InlineExpression.vue'
 import { handleOldProps, useTableColumnOptions, useTableOptions } from './join_utils'
-<<<<<<< HEAD
-import useTableStore from '../../data_source/tables'
-=======
->>>>>>> 0b5909db
 
 const props = defineProps<{ join?: JoinArgs }>()
 const emit = defineEmits({
@@ -41,8 +34,6 @@
 				select_columns: [],
 		  }
 )
-<<<<<<< HEAD
-=======
 const selectedTableOption = computed({
 	get() {
 		if (join.table.type === 'table' && join.table.table_name) {
@@ -67,7 +58,6 @@
 		}
 	},
 })
->>>>>>> 0b5909db
 
 const query = inject('query') as Query
 const data_source = computed(() => {
@@ -80,22 +70,8 @@
 	return source && source.table.type === 'table' ? source.table.data_source : ''
 })
 
-<<<<<<< HEAD
-const tableOptions = useTableOptions({
-	data_source,
-	initialSearchText: join.table.type === 'table' ? join.table.table_name : '',
-})
-
-const rightTable = computed(() => {
-	return join.table.type === 'table' ? join.table.table_name : ''
-})
-
-wheneverChanges(rightTable, () => {
-	if (!rightTable.value) return
-=======
 wheneverChanges(selectedTableOption, () => {
 	if (!selectedTableOption.value) return
->>>>>>> 0b5909db
 
 	// reset previous values if table is changed
 	join.select_columns = []
@@ -108,8 +84,6 @@
 	}
 })
 
-<<<<<<< HEAD
-=======
 const rightTable = computed(() => {
 	return join.table.type === 'table' ? join.table.table_name : ''
 })
@@ -117,7 +91,6 @@
 	data_source,
 	initialSearchText: rightTable.value,
 })
->>>>>>> 0b5909db
 const rightTableColumnOptions = useTableColumnOptions(data_source, rightTable)
 
 watch(
@@ -165,12 +138,6 @@
 			join.join_condition.left_column.column_name = link.left_column
 			join.join_condition.right_column.column_name = link.right_column
 			break
-<<<<<<< HEAD
-		}
-	}
-}
-
-=======
 		}
 	}
 }
@@ -196,7 +163,6 @@
 	return query.result.columnOptions
 })
 
->>>>>>> 0b5909db
 const showJoinConditionEditor = computed(() => 'join_expression' in join.join_condition)
 function toggleJoinConditionEditor() {
 	if (showJoinConditionEditor.value) {
@@ -228,11 +194,7 @@
 			: false
 
 	return (
-<<<<<<< HEAD
-		rightTable.value &&
-=======
 		isRightTableSelected &&
->>>>>>> 0b5909db
 		join.join_type &&
 		join.select_columns.length > 0 &&
 		(hasValidJoinExpression || hasValidJoinColumns)
@@ -274,29 +236,10 @@
 						<label class="mb-1 block text-xs text-gray-600">Select Table to Join</label>
 						<Autocomplete
 							placeholder="Table"
-<<<<<<< HEAD
-							:options="tableOptions.options"
-							:modelValue="
-								join.table.type === 'table' && join.table.table_name
-									? `${join.table.data_source}.${join.table.table_name}`
-									: ''
-							"
-							@update:modelValue="
-								(option: any) => {
-									if (join.table.type === 'table') {
-										join.table.data_source = option.data_source
-										join.table.table_name = option.table_name
-									}
-								}
-							"
-							@update:query="tableOptions.searchText = $event"
-							:loading="tableOptions.loading"
-=======
 							v-model="selectedTableOption"
 							:loading="tableOptions.loading"
 							:options="[...tableOptions.options, ...queryTableOptions]"
 							@update:query="tableOptions.searchText = $event"
->>>>>>> 0b5909db
 						/>
 					</div>
 					<div>
@@ -330,14 +273,10 @@
 									<Autocomplete
 										placeholder="Column"
 										:loading="rightTableColumnOptions.loading"
-<<<<<<< HEAD
-										:options="rightTableColumnOptions.options"
-=======
 										:options="[
 											...rightTableColumnOptions.options,
 											...queryTableColumnOptions,
 										]"
->>>>>>> 0b5909db
 										:modelValue="join.join_condition.right_column.column_name"
 										@update:modelValue="
 											join.join_condition.right_column.column_name =
@@ -400,14 +339,10 @@
 							:multiple="true"
 							placeholder="Columns"
 							:loading="rightTableColumnOptions.loading"
-<<<<<<< HEAD
-							:options="rightTableColumnOptions.options"
-=======
 							:options="[
 								...rightTableColumnOptions.options,
 								...queryTableColumnOptions,
 							]"
->>>>>>> 0b5909db
 							:modelValue="join.select_columns?.map((c) => c.column_name)"
 							@update:modelValue="
 								join.select_columns = $event?.map((o: any) => column(o.value)) || []
