import { Dimension, Measure } from './query.types'

export const AXIS_CHARTS = ['Bar', 'Line', 'Row']
export type AxisChartType = (typeof AXIS_CHARTS)[number]

export const CHARTS = ['Number', ...AXIS_CHARTS, 'Donut', 'Funnel', 'Table']
export type ChartType = (typeof CHARTS)[number]

export type AxisChartConfig = {
	x_axis: Dimension
	y_axis: YAxis
	split_by?: Dimension
}

export type YAxis = {
	series: Series[]
	min?: number
	max?: number
	axis_label?: string
	show_axis_label?: boolean
	show_data_labels?: boolean
}
export type Series = {
	name?: string
	measure: Measure
	color?: string[]
	type?: 'line' | 'bar'
	align?: 'Left' | 'Right'
	show_data_labels?: boolean
}
export type YAxisLine = Series & {
	series: SeriesLine[]
	smooth?: boolean
	show_data_points?: boolean
	show_area?: boolean
}
export type SeriesLine = Series & {
	type: 'line'
	smooth?: boolean
	show_data_points?: boolean
	show_area?: boolean
}
export type YAxisBar = Series & {
	series: SeriesBar[]
	stack?: boolean
	normalize?: boolean
}
export type SeriesBar = Series & {
	type: 'bar'
}

export type BarChartConfig = AxisChartConfig & {
	y_axis: YAxisBar
	label_rotation?: number
}
export type LineChartConfig = AxisChartConfig & {
	y_axis: YAxisLine
}
export type MixedChartConfig = AxisChartConfig & {
	y_axis: YAxisLine | YAxisBar
}

export type NumberChartConfig = {
	number_columns: Measure[]
	number_column_options: NumberColumnOptions[]
	comparison: boolean
	sparkline: boolean
	sparkline_color?: string
	date_column?: Dimension
	shorten_numbers?: boolean
	decimal?: number
	prefix?: string
	suffix?: string
	negative_is_better?: boolean
}
export type NumberColumnOptions = {
	shorten_numbers?: boolean
	decimal?: number
	prefix?: string
	suffix?: string
}

export type DonutChartConfig = {
	label_column: Dimension
	value_column: Measure
	legend_position?: 'top' | 'bottom' | 'left' | 'right'
	show_inline_labels?: boolean
}
export type FunnelChartConfig = {
	label_column: Dimension
	value_column: Measure
}

export type TableChartConfig = {
	rows: Dimension[]
	columns: Dimension[]
	values: Measure[]
	show_filter_row?: boolean
	show_row_totals?: boolean
	show_column_totals?: boolean
	enable_color_scale?: boolean
}

<<<<<<< HEAD
export type ChartConfig =
	| LineChartConfig
	| BarChartConfig
	| NumberChartConfig
	| DountChartConfig
	| TableChartConfig
	| FunnelChartConfig
=======
export type ChartConfig = LineChartConfig | BarChartConfig | NumberChartConfig | DonutChartConfig | TableChartConfig | FunnelChartConfig
>>>>>>> 99301d01
<|MERGE_RESOLUTION|>--- conflicted
+++ resolved
@@ -101,14 +101,10 @@
 	enable_color_scale?: boolean
 }
 
-<<<<<<< HEAD
 export type ChartConfig =
 	| LineChartConfig
 	| BarChartConfig
 	| NumberChartConfig
-	| DountChartConfig
+	| DonutChartConfig
 	| TableChartConfig
-	| FunnelChartConfig
-=======
-export type ChartConfig = LineChartConfig | BarChartConfig | NumberChartConfig | DonutChartConfig | TableChartConfig | FunnelChartConfig
->>>>>>> 99301d01
+	| FunnelChartConfig