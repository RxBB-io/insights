<script setup>
import Autocomplete from '@/components/Controls/Autocomplete.vue'
import Checkbox from '@/components/Controls/Checkbox.vue'
import DraggableList from '@/components/DraggableList.vue'
import DraggableListItemMenu from '@/components/DraggableListItemMenu.vue'
import { computed } from 'vue'
import TableColumnOptions from './TableColumnOptions.vue'

const emit = defineEmits(['update:modelValue'])
const props = defineProps({
	modelValue: { type: Object, required: true },
	columns: { type: Array, required: true },
})

const options = computed({
	get: () => props.modelValue,
	set: (value) => emit('update:modelValue', value),
})

if (!options.value.columns) {
	options.value.columns = []
}
// handle legacy columns format
if (Array.isArray(options.value.columns) && typeof options.value.columns[0] === 'string') {
	options.value.columns = options.value.columns.map((column) => ({
		column,
		column_options: {},
	}))
}
options.value.columns.forEach((item) => {
	if (!item.column) item.column = item.label || item.value
	if (!item.column_options) item.column_options = {}
})

const columnOptions = computed(() => {
	return props.columns?.map((column) => ({
		label: column.label,
		value: column.label,
		description: column.type,
	}))
})

function updateColumns(columnOptions) {
	options.value.columns = columnOptions.map((option) => {
		const existingColumn = options.value.columns.find((c) => c.label === option.value)
		const column_options = existingColumn ? existingColumn.column_options : {}
		return {
			column: option.value,
			column_options,
		}
	})
}
</script>

<template>
	<div>
		<div class="mb-1 flex items-center justify-between">
			<label class="block text-xs text-gray-600">Columns</label>
			<Autocomplete
				:multiple="true"
				:options="columnOptions"
				:modelValue="options.columns"
				@update:model-value="updateColumns"
			>
				<template #target="{ togglePopover }">
					<Button variant="ghost" icon="plus" @click="togglePopover"></Button>
				</template>
			</Autocomplete>
		</div>

		<DraggableList
			group="columns"
			item-key="column"
			empty-text="No columns selected"
			v-model:items="options.columns"
		>
			<template #item-suffix="{ item, index }">
				<DraggableListItemMenu>
					<TableColumnOptions
<<<<<<< HEAD
=======
						v-if="item.column_options && props.columns"
>>>>>>> 91cc64af
						:model-value="item.column_options"
						:column="props.columns.find((col) => col.label === item.column)"
						@update:model-value="options.columns[index].column_options = $event"
					/>
				</DraggableListItemMenu>
			</template>
		</DraggableList>
	</div>

	<FormControl
		type="text"
		label="Title"
		class="w-full"
		v-model="options.title"
		placeholder="Title"
	/>
	<Checkbox v-model="options.index" label="Show Index Row" />
	<Checkbox v-model="options.showTotal" label="Show Total Row" />
	<Checkbox v-model="options.filtersEnabled" label="Show Filter Row" />
</template><|MERGE_RESOLUTION|>--- conflicted
+++ resolved
@@ -77,10 +77,7 @@
 			<template #item-suffix="{ item, index }">
 				<DraggableListItemMenu>
 					<TableColumnOptions
-<<<<<<< HEAD
-=======
 						v-if="item.column_options && props.columns"
->>>>>>> 91cc64af
 						:model-value="item.column_options"
 						:column="props.columns.find((col) => col.label === item.column)"
 						@update:model-value="options.columns[index].column_options = $event"
