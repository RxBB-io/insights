<script setup>
<<<<<<< HEAD
import { formatDate, isEmptyObj } from '@/utils'
import { getOperatorOptions } from '@/utils/'
import { call, debounce } from 'frappe-ui'
import { computed, reactive, ref, watch } from 'vue'

=======
>>>>>>> d6ddec4a
import DatePickerFlat from '@/components/Controls/DatePickerFlat.vue'
import DateRangePickerFlat from '@/components/Controls/DateRangePickerFlat.vue'
import TimespanPickerFlat from '@/components/Controls/TimespanPickerFlat.vue'
import { fieldtypesToIcon, formatDate, isEmptyObj } from '@/utils'
import { getOperatorOptions } from '@/utils/query/columns'
import { Combobox, ComboboxInput, ComboboxOption, ComboboxOptions } from '@headlessui/vue'
import { call, debounce } from 'frappe-ui'
import { computed, inject, reactive, ref, watch } from 'vue'

const emit = defineEmits(['apply', 'reset'])
const props = defineProps({
	label: String,
	column: Object,
	operator: Object,
	value: Object,
	disableColumns: Boolean,
})

const columns = ref([])
const operators = computed(() => getOperatorOptions(props.column?.type))

const filter = reactive({
	type: 'simple',
	label: props.label,
	column: props.column,
	operator: props.operator,
	value: props.value,
})

watch(
	() => props,
	() => {
		filter.label = props.label
		filter.column = props.column
		filter.operator = props.operator
		filter.value = props.value
	},
	{ immediate: true, deep: true }
)

watch(
	() => filter.operator,
	(operator) => {
		if (operator && ['in', 'not_in'].includes(operator.value) && !filter.value) {
			filter.value = []
		}
	},
	{ immediate: true }
)

const isOpen = ref(false)
const applyDisabled = computed(() => {
	return isEmptyObj(filter.column) || isEmptyObj(filter.operator) || isEmptyObj(filter.value)
})
function applyFilter() {
	if (applyDisabled.value) return
	emit('apply', filter)
}

const selecting = computed(() => {
	if (!filter.column) return 'column'
	if (!filter.operator) return 'operator'
	return 'value'
})

const showDatePicker = computed(() => {
	return (
		['Date', 'Datetime'].includes(filter.column?.type) &&
		['=', '!=', '>', '>=', '<', '<=', 'between'].includes(filter.operator?.value)
	)
})
const showTimespanPicker = computed(
	() =>
		['Date', 'Datetime'].includes(filter.column?.type) && filter.operator?.value === 'timespan'
)

const showValuePicker = computed(
	() =>
		['=', '!=', 'is', 'in', 'not_in'].includes(filter.operator?.value) &&
		filter.column?.type == 'String'
)

const dashboard = inject('dashboard')
const item_id = inject('item_id')
const columnValues = ref([])
const checkAndFetchColumnValues = debounce(async function (search_text = '') {
	if (
		isEmptyObj(filter.column) ||
		!['=', '!=', 'in', 'not_in'].includes(filter.operator?.value)
	) {
		return
	}

	if (filter.column?.type == 'String') {
		let method = 'insights.api.data_sources.fetch_column_values'
		let params = {
			data_source: filter.column.data_source,
			table: filter.column.table,
			column: filter.column.column,
			search_text,
		}
		if (dashboard.isPublic) {
			method = 'insights.api.public.fetch_column_values_public'
			params = {
				public_key: dashboard.doc.public_key,
				item_id: item_id,
			}
		}
		columnValues.value = await call(method, params)
	}
}, 300)

const values = computed(() => {
	if (filter.operator?.value == 'is') {
		return [
			{ label: 'Set', value: 'set' },
			{ label: 'Not Set', value: 'not set' },
		]
	}
	return columnValues.value.map((value) => ({ label: value, value }))
})

watch(
	() => showValuePicker.value,
	(show) => show && checkAndFetchColumnValues(),
	{ immediate: true }
)

const operatorLabel = computed(() => {
	// if (['between', 'timespan'].includes(filter.operator?.value)) {
	// 	return ':'
	// }
	// if (['in', 'not_in'].includes(filter.operator?.value)) {
	// 	return filter.operator?.label
	// }
	return filter.operator?.label
})

function resetFilter() {
	filter.column = props.disableColumns ? filter.column : null
	filter.operator = null
	filter.value = null
	emit('reset')
}

const valueLabel = computed(() => filter.value?.label || filter.value?.value)
const isMultiple = computed(() => ['in', 'not_in'].includes(filter.operator?.value))
if (isMultiple.value && Array.isArray(filter.value)) {
	// for backward compatibility
	const values = filter.value[0]?.value ? filter.value.map((v) => v.value) : filter.value
	filter.value = {
		label: `${filter.value?.length} values`,
		value: values,
	}
}
const comboboxModelValue = computed({
	get: () => {
		return !isMultiple.value
			? filter.value
			: filter.value?.value?.map((value) => {
					return { label: value, value }
			  })
	},
	set: (value) => {
		if (!isMultiple.value) {
			filter.value = value
			return
		}

		const values = value
			?.map((v) => v.value)
			.reduce((acc, value) => {
				// remove the ones which appear more than once
				// since clicking on same value adds it twice
				if (acc.includes(value)) {
					return acc.filter((v) => v !== value)
				}
				return [...acc, value]
			}, [])
		const multipleValueLabel = values?.length > 1 ? `${values.length} values` : values?.[0]
		filter.value = { label: multipleValueLabel, value: values }
	},
})
function onComboboxValueChange(value, togglePopover) {}
function isValueSelected(value) {
	if (isMultiple.value) {
		return filter.value?.value?.includes(value)
	}
	return filter.value?.value === value
}
</script>

<template>
	<div class="w-full [&:first-child]:w-full">
		<Popover class="w-full" @close="applyFilter">
			<template #target="{ togglePopover, isOpen }">
				<div class="flex w-full">
					<button
						class="flex w-full items-center gap-1.5 overflow-hidden rounded bg-white p-0.5 pl-3 text-base font-medium leading-5 text-gray-900 shadow"
						@click="togglePopover"
					>
						<span v-if="!filter.column" class="font-normal text-gray-600">
							Select a filter...
						</span>
						<template v-else>
							<div class="flex flex-shrink-0 items-center gap-1">
								<component
									:is="fieldtypesToIcon[filter.column.type]"
									class="h-4 w-4 text-gray-600"
								/>
								<span class="truncate">{{ filter.column.label }}</span>
							</div>
							<span v-if="filter.operator" class="flex-shrink-0 text-green-700">
								{{ operatorLabel }}
							</span>
							<span v-if="filter.value" class="flex-shrink-0 truncate">
								{{ valueLabel }}
							</span>
							<div class="ml-auto flex h-7 items-center">
								<Button
									v-if="isOpen || !applyDisabled"
									icon="x"
									variant="ghost"
									@click.prevent.stop="resetFilter()"
								/>
								<FeatherIcon v-else name="chevron-down" class="mr-2 h-4 w-4" />
							</div>
						</template>
					</button>
				</div>
			</template>
			<template #body="{ togglePopover }">
				<!-- Column Selector -->
				<div
					v-if="selecting === 'column'"
					class="mt-2 flex w-fit flex-col rounded bg-white p-2 text-base shadow"
				>
					<div class="mb-1 px-1 text-sm text-gray-500">Select a column</div>
					<div
						class="cursor-pointer rounded px-2 py-1.5 hover:bg-gray-100"
						v-for="column in columns"
						:key="column.value"
						@click.prevent.stop="filter.column = column"
					>
						{{ column.label }}
					</div>
				</div>
				<!-- Operator Selector -->
				<div
					v-if="selecting === 'operator'"
					class="mt-2 flex w-fit flex-col rounded bg-white p-2 text-base shadow"
				>
					<div class="mb-1 px-1 text-sm text-gray-500">Select an operator</div>
					<div
						class="cursor-pointer rounded px-2 py-1.5 hover:bg-gray-100"
						v-for="operator in operators"
						:key="operator.value"
						@click.prevent.stop="filter.operator = operator"
					>
						{{ operator.label }}
					</div>
				</div>
				<!-- Value Selector -->
				<div
					v-if="selecting === 'value'"
					class="mt-2 flex w-fit flex-col rounded bg-white p-2 text-base shadow"
				>
					<Combobox
						v-if="showValuePicker"
						as="div"
						nullable
						:multiple="isMultiple"
						v-model="comboboxModelValue"
						@update:model-value="!isMultiple && togglePopover(false)"
					>
						<ComboboxInput
							v-if="filter.operator?.value != 'is'"
							autocomplete="off"
							placeholder="Filter..."
							@input="checkAndFetchColumnValues($event.target.value)"
							class="form-input mb-2 block h-7 w-full border-gray-400 placeholder-gray-500"
						/>
						<ComboboxOptions static class="flex max-h-[20rem] flex-col overflow-hidden">
							<div class="mb-1 px-1 text-sm text-gray-500">Select an option</div>
							<div class="flex-1 overflow-y-scroll">
								<ComboboxOption
									v-for="value in values"
									:key="value.value"
									:value="value"
									v-slot="{ active }"
								>
									<div
										class="flex cursor-pointer items-center rounded px-2 py-1.5 hover:bg-gray-100"
										:class="{ 'bg-gray-100': active }"
									>
										<span>{{ value.label }}</span>
										<FeatherIcon
											v-if="isValueSelected(value.value)"
											name="check"
											class="ml-auto h-3.5 w-3.5"
										/>
									</div>
								</ComboboxOption>
							</div>
						</ComboboxOptions>
					</Combobox>

					<TimespanPickerFlat
						v-else-if="showTimespanPicker"
						v-model="filter.value"
						@change="togglePopover(false)"
					/>

					<DateRangePickerFlat
						v-else-if="showDatePicker && filter.operator?.value == 'between'"
						:value="filter.value?.value"
						@change="
							(dates) => {
								filter.value = {
									value: dates,
									label: dates
										.split(',')
										.map((date) => formatDate(date))
										.join(' to '),
								}
								togglePopover(false)
							}
						"
					/>

					<DatePickerFlat
						v-else-if="showDatePicker"
						:value="filter.value?.value"
						@change="
							(date) => {
								filter.value = {
									value: date,
									label: formatDate(date),
								}
								togglePopover(false)
							}
						"
					/>
					<div v-else class="flex items-center gap-2">
						<Input
							:model-value="filter.value?.value"
							@update:model-value="filter.value = { value: $event, label: $event }"
							placeholder="Enter a value"
						/>
						<Button variant="solid" icon="check" @click="togglePopover(false)" />
					</div>
				</div>
			</template>
		</Popover>
	</div>
</template><|MERGE_RESOLUTION|>--- conflicted
+++ resolved
@@ -1,17 +1,9 @@
 <script setup>
-<<<<<<< HEAD
-import { formatDate, isEmptyObj } from '@/utils'
-import { getOperatorOptions } from '@/utils/'
-import { call, debounce } from 'frappe-ui'
-import { computed, reactive, ref, watch } from 'vue'
-
-=======
->>>>>>> d6ddec4a
 import DatePickerFlat from '@/components/Controls/DatePickerFlat.vue'
 import DateRangePickerFlat from '@/components/Controls/DateRangePickerFlat.vue'
 import TimespanPickerFlat from '@/components/Controls/TimespanPickerFlat.vue'
 import { fieldtypesToIcon, formatDate, isEmptyObj } from '@/utils'
-import { getOperatorOptions } from '@/utils/query/columns'
+import { getOperatorOptions } from '@/utils/'
 import { Combobox, ComboboxInput, ComboboxOption, ComboboxOptions } from '@headlessui/vue'
 import { call, debounce } from 'frappe-ui'
 import { computed, inject, reactive, ref, watch } from 'vue'
