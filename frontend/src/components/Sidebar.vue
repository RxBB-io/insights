--- conflicted
+++ resolved
@@ -131,12 +131,7 @@
 	Settings,
 	User,
 	Users,
-<<<<<<< HEAD
-	Star,
-	Book,
 	Bot,
-=======
->>>>>>> 4bca1da8
 } from 'lucide-vue-next'
 import { computed, ref, watch } from 'vue'
 import { useRoute } from 'vue-router'
