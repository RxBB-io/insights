[project]
name = "insights"
authors = [
    { name = "Powerful Reporting Tool for Frappe Apps", email = "hello@frappe.io"}
]
description = "Open Source ERP"
requires-python = ">=3.10"
readme = "README.md"
dynamic = ["version"]
dependencies = [
    "pandas~=2.2.2",
    "SQLAlchemy==2.0.22",
    "python-telegram-bot==21.4",
    "duckdb==1.0.0",
    "ibis-framework==9.5.0",
    "ibis-framework[duckdb]",
    "ibis-framework[mysql]",
    "ibis-framework[postgres]",
    "ibis-framework[sqlite]",
<<<<<<< HEAD
    "ibis-framework[bigquery]",
    "ibis-framework[mssql]"
=======
    # "ibis-framework[bigquery]",
>>>>>>> 6e3c1e34
]

[build-system]
requires = ["flit_core >=3.4,<4"]
build-backend = "flit_core.buildapi"


[tool.ruff]
line-length = 110
target-version = "py310"

[tool.ruff.lint]
select = [
    "F",
    "E",
    "W",
    "I",
    "UP",
    "B",
    "RUF",
]
ignore = [
    "B017", # assertRaises(Exception) - should be more specific
    "B018", # useless expression, not assigned to anything
    "B023", # function doesn't bind loop variable - will have last iteration's value
    "B904", # raise inside except without from
    "E101", # indentation contains mixed spaces and tabs
    "E402", # module level import not at top of file
    "E501", # line too long
    "E741", # ambiguous variable name
    "E731", # do not assign a lambda expression, use a def
    # "F401", # "unused" imports
    "F403", # can't detect undefined names from * import
    "F405", # can't detect undefined names from * import
    "F722", # syntax error in forward type annotation
    "W191", # indentation contains tabs
    "RUF001", # string contains ambiguous unicode character
]
typing-modules = ["frappe.types.DF"]

[tool.ruff.format]
quote-style = "double"
indent-style = "space"
docstring-code-format = true<|MERGE_RESOLUTION|>--- conflicted
+++ resolved
@@ -17,12 +17,8 @@
     "ibis-framework[mysql]",
     "ibis-framework[postgres]",
     "ibis-framework[sqlite]",
-<<<<<<< HEAD
-    "ibis-framework[bigquery]",
-    "ibis-framework[mssql]"
-=======
+    "ibis-framework[mssql]",
     # "ibis-framework[bigquery]",
->>>>>>> 6e3c1e34
 ]
 
 [build-system]
